//! Defines WasmEdge AST Module, Export, and Import structs.

use super::ffi;
use crate::{types::WasmEdgeLimit, WasmEdgeResult};
use std::{borrow::Cow, ffi::CStr};
use wasmedge_types::{
    error::{ExportError, ImportError, WasmEdgeError},
    ExternalInstanceType, FuncType, GlobalType, MemoryType, Mutability, RefType, TableType,
    ValType,
};

/// Defines compiled in-memory representation of an input WASM binary.
///
/// [Module] is also called *AST Module* in WasmEdge terminology. A [Module] is a compiled in-memory
/// representation of an input WebAssembly binary. In the instantiation process, a [Module] is used to create a
/// [module stance](crate::instance), from which the exported [functions](crate::Function), [tables](crate::Table),
/// [memories](crate::Memory), and [globals](crate::Global) can be fetched.
#[derive(Debug)]
pub struct Module {
    pub(crate) inner: InnerModule,
}
impl Drop for Module {
    fn drop(&mut self) {
        unsafe { ffi::WasmEdge_ASTModuleDelete(self.inner.0) };
    }
}
impl Module {
    /// Returns the number of wasm imports in the [Module].
    pub fn count_of_imports(&self) -> u32 {
        unsafe { ffi::WasmEdge_ASTModuleListImportsLength(self.inner.0) }
    }

    /// Returns the types of wasm imports in the [Module].
    pub fn imports(&self) -> Vec<ImportType<'_>> {
        let size = self.count_of_imports();
        let mut returns = Vec::with_capacity(size as usize);
        unsafe {
            ffi::WasmEdge_ASTModuleListImports(self.inner.0, returns.as_mut_ptr(), size);
            returns.set_len(size as usize);
        }

        returns
            .into_iter()
            .map(|ctx| ImportType {
                inner: InnerImportType(ctx),
                module: self,
            })
            .collect()
    }

    /// Returns the count of wasm exports in the [Module].
    pub fn count_of_exports(&self) -> u32 {
        unsafe { ffi::WasmEdge_ASTModuleListExportsLength(self.inner.0) }
    }

    /// Returns the types of wasm exports in the [Module].
    pub fn export(&self) -> Vec<ExportType<'_>> {
        let size = self.count_of_exports();
        let mut returns = Vec::with_capacity(size as usize);
        unsafe {
            ffi::WasmEdge_ASTModuleListExports(self.inner.0, returns.as_mut_ptr(), size);
            returns.set_len(size as usize);
        }

        returns
            .into_iter()
            .map(|ctx| ExportType {
                inner: InnerExportType(ctx),
                module: self,
            })
            .collect()
    }

    pub unsafe fn from_raw(ptr: *mut ffi::WasmEdge_ASTModuleContext) -> Self {
        Self {
            inner: InnerModule(ptr),
        }
    }
}

#[derive(Debug, Clone, Copy)]
pub(crate) struct InnerModule(pub(crate) *mut ffi::WasmEdge_ASTModuleContext);
unsafe impl Send for InnerModule {}
unsafe impl Sync for InnerModule {}

/// Defines the types of the imported wasm value.
#[derive(Debug)]
pub struct ImportType<'module> {
    pub(crate) inner: InnerImportType,
    pub(crate) module: &'module Module,
}
impl<'module> Drop for ImportType<'module> {
    fn drop(&mut self) {
        if !self.inner.0.is_null() {
            self.inner.0 = std::ptr::null();
        }
    }
}
impl<'module> ImportType<'module> {
    /// Returns the type of this import.
    pub fn ty(&self) -> WasmEdgeResult<ExternalInstanceType> {
        let ty = unsafe { ffi::WasmEdge_ImportTypeGetExternalType(self.inner.0) };
        let ty: ExternalInstanceType = ty.into();
        match ty {
            ExternalInstanceType::Func(_) => {
                let ctx_func_ty = unsafe {
                    ffi::WasmEdge_ImportTypeGetFunctionType(
                        self.module.inner.0 as *const _,
                        self.inner.0 as *const _,
                    )
                };
                match ctx_func_ty.is_null() {
                    true => Err(Box::new(WasmEdgeError::Import(ImportError::FuncType(
                        "Fail to get the function type".into(),
                    )))),
                    false => {
                        // get types of the arguments
                        let args_len = unsafe {
                            ffi::WasmEdge_FunctionTypeGetParametersLength(ctx_func_ty) as usize
                        };
                        let mut args = Vec::with_capacity(args_len);
                        unsafe {
                            ffi::WasmEdge_FunctionTypeGetParameters(
                                ctx_func_ty,
                                args.as_mut_ptr(),
                                args_len as u32,
                            );
                            args.set_len(args_len);
                        }
                        let args: Vec<ValType> = args.into_iter().map(Into::into).collect();

                        // get types of the returns
                        let returns_len = unsafe {
                            ffi::WasmEdge_FunctionTypeGetReturnsLength(ctx_func_ty) as usize
                        };
                        let mut returns = Vec::with_capacity(returns_len);
                        unsafe {
                            ffi::WasmEdge_FunctionTypeGetReturns(
                                ctx_func_ty,
                                returns.as_mut_ptr(),
                                returns_len as u32,
                            );
                            returns.set_len(returns_len);
                        }
                        let returns: Vec<ValType> = returns.into_iter().map(Into::into).collect();

                        Ok(ExternalInstanceType::Func(FuncType::new(args, returns)))
                    }
                }
            }
            ExternalInstanceType::Global(_) => {
                let ctx_global_ty = unsafe {
                    ffi::WasmEdge_ImportTypeGetGlobalType(self.module.inner.0, self.inner.0)
                };
                match ctx_global_ty.is_null() {
                    true => Err(Box::new(WasmEdgeError::Import(ImportError::MemType(
                        "Fail to get the global type".into(),
                    )))),
                    false => {
                        // get the value type
                        let val = unsafe { ffi::WasmEdge_GlobalTypeGetValType(ctx_global_ty) };
                        let val_ty: ValType = val.into();

                        // get mutability
                        let val = unsafe { ffi::WasmEdge_GlobalTypeGetMutability(ctx_global_ty) };
                        let mutability: Mutability = val.into();

                        Ok(ExternalInstanceType::Global(GlobalType::new(
                            val_ty, mutability,
                        )))
                    }
                }
            }
            ExternalInstanceType::Memory(_) => {
                let ctx_mem_ty = unsafe {
                    ffi::WasmEdge_ImportTypeGetMemoryType(self.module.inner.0, self.inner.0)
                };
                match ctx_mem_ty.is_null() {
                    true => Err(Box::new(WasmEdgeError::Import(ImportError::MemType(
                        "Fail to get the memory type".into(),
                    )))),
                    false => {
                        let limit = unsafe { ffi::WasmEdge_MemoryTypeGetLimit(ctx_mem_ty) };
                        let limit: WasmEdgeLimit = limit.into();

                        Ok(ExternalInstanceType::Memory(MemoryType::new(
                            limit.min(),
                            limit.max(),
                            limit.shared(),
                        )?))
                    }
                }
            }
            ExternalInstanceType::Table(_) => {
                let ctx_tab_ty = unsafe {
                    ffi::WasmEdge_ImportTypeGetTableType(self.module.inner.0, self.inner.0)
                };
                match ctx_tab_ty.is_null() {
                    true => Err(Box::new(WasmEdgeError::Import(ImportError::TableType(
                        "Fail to get the table type".into(),
                    )))),
                    false => {
                        // get the element type
                        let elem_ty = unsafe { ffi::WasmEdge_TableTypeGetRefType(ctx_tab_ty) };
                        let elem_ty: RefType = elem_ty.into();

                        // get the limit
                        let limit = unsafe { ffi::WasmEdge_TableTypeGetLimit(ctx_tab_ty) };
                        let limit: WasmEdgeLimit = limit.into();

                        Ok(ExternalInstanceType::Table(TableType::new(
                            elem_ty,
                            limit.min(),
                            limit.max(),
                        )))
                    }
                }
            }
        }
    }

    /// Returns the field name of the module that this import is expected to come from.
    pub fn name(&self) -> Cow<'_, str> {
        let c_name = unsafe {
            let raw_name = ffi::WasmEdge_ImportTypeGetExternalName(self.inner.0);
            CStr::from_ptr(raw_name.Buf)
        };
        c_name.to_string_lossy()
    }

    /// Returns the module name that this import is expected to come from.
    pub fn module_name(&self) -> Cow<'_, str> {
        let c_name = unsafe {
            let raw_name = ffi::WasmEdge_ImportTypeGetModuleName(self.inner.0);
            CStr::from_ptr(raw_name.Buf)
        };
        c_name.to_string_lossy()
    }

    /// Provides a raw pointer to the inner ImportType context.
    #[cfg(feature = "ffi")]
    #[cfg_attr(docsrs, doc(cfg(feature = "ffi")))]
    pub fn as_ptr(&self) -> *const ffi::WasmEdge_ImportTypeContext {
        self.inner.0 as *const _
    }
}

#[derive(Debug)]
pub(crate) struct InnerImportType(pub(crate) *const ffi::WasmEdge_ImportTypeContext);
unsafe impl Send for InnerImportType {}
unsafe impl Sync for InnerImportType {}

/// Defines the types of the exported wasm values.
#[derive(Debug)]
pub struct ExportType<'module> {
    pub(crate) inner: InnerExportType,
    pub(crate) module: &'module Module,
}

impl<'module> ExportType<'module> {
    /// Returns the type of this export.
    pub fn ty(&self) -> WasmEdgeResult<ExternalInstanceType> {
        let ty = unsafe { ffi::WasmEdge_ExportTypeGetExternalType(self.inner.0) };
        let ty: ExternalInstanceType = ty.into();
        match ty {
            ExternalInstanceType::Func(_) => {
                let ctx_func_ty = unsafe {
                    ffi::WasmEdge_ExportTypeGetFunctionType(self.module.inner.0, self.inner.0)
                };
                match ctx_func_ty.is_null() {
                    true => Err(Box::new(WasmEdgeError::Export(ExportError::FuncType(
                        "Fail to get the function type".into(),
                    )))),
                    false => {
                        // get types of the arguments
                        let args_len = unsafe {
                            ffi::WasmEdge_FunctionTypeGetParametersLength(ctx_func_ty) as usize
                        };
                        let mut args = Vec::with_capacity(args_len);
                        unsafe {
                            ffi::WasmEdge_FunctionTypeGetParameters(
                                ctx_func_ty,
                                args.as_mut_ptr(),
                                args_len as u32,
                            );
                            args.set_len(args_len);
                        }
                        let args: Vec<ValType> = args.into_iter().map(Into::into).collect();

                        // get types of the returns
                        let returns_len = unsafe {
                            ffi::WasmEdge_FunctionTypeGetReturnsLength(ctx_func_ty) as usize
                        };
                        let mut returns = Vec::with_capacity(returns_len);
                        unsafe {
                            ffi::WasmEdge_FunctionTypeGetReturns(
                                ctx_func_ty,
                                returns.as_mut_ptr(),
                                returns_len as u32,
                            );
                            returns.set_len(returns_len);
                        }
                        let returns: Vec<ValType> = returns.into_iter().map(Into::into).collect();

                        Ok(ExternalInstanceType::Func(FuncType::new(args, returns)))
                    }
                }
            }
            ExternalInstanceType::Table(_) => {
                let ctx_tab_ty = unsafe {
                    ffi::WasmEdge_ExportTypeGetTableType(self.module.inner.0, self.inner.0)
                };
                match ctx_tab_ty.is_null() {
                    true => Err(Box::new(WasmEdgeError::Export(ExportError::TableType(
                        "Fail to get the function type".into(),
                    )))),
                    false => {
                        // get the element type
                        let elem_ty = unsafe { ffi::WasmEdge_TableTypeGetRefType(ctx_tab_ty) };
                        let elem_ty: RefType = elem_ty.into();

                        // get the limit
                        let limit = unsafe { ffi::WasmEdge_TableTypeGetLimit(ctx_tab_ty) };
                        let limit: WasmEdgeLimit = limit.into();

                        Ok(ExternalInstanceType::Table(TableType::new(
                            elem_ty,
                            limit.min(),
                            limit.max(),
                        )))
                    }
                }
            }
            ExternalInstanceType::Memory(_) => {
                let ctx_mem_ty = unsafe {
                    ffi::WasmEdge_ExportTypeGetMemoryType(self.module.inner.0, self.inner.0)
                };
                match ctx_mem_ty.is_null() {
                    true => Err(Box::new(WasmEdgeError::Export(ExportError::MemType(
                        "Fail to get the function type".into(),
                    )))),
                    false => {
                        let limit = unsafe { ffi::WasmEdge_MemoryTypeGetLimit(ctx_mem_ty) };
                        let limit: WasmEdgeLimit = limit.into();

                        Ok(ExternalInstanceType::Memory(MemoryType::new(
                            limit.min(),
                            limit.max(),
                            limit.shared(),
                        )?))
                    }
                }
            }
            ExternalInstanceType::Global(_) => {
                let ctx_global_ty = unsafe {
                    ffi::WasmEdge_ExportTypeGetGlobalType(self.module.inner.0, self.inner.0)
                };
                match ctx_global_ty.is_null() {
                    true => Err(Box::new(WasmEdgeError::Export(ExportError::GlobalType(
                        "Fail to get the function type".into(),
                    )))),
                    false => {
                        // get the value type
                        let val = unsafe { ffi::WasmEdge_GlobalTypeGetValType(ctx_global_ty) };
                        let val_ty: ValType = val.into();

                        // get mutability
                        let val = unsafe { ffi::WasmEdge_GlobalTypeGetMutability(ctx_global_ty) };
                        let mutability: Mutability = val.into();

                        Ok(ExternalInstanceType::Global(GlobalType::new(
                            val_ty, mutability,
                        )))
                    }
                }
            }
        }
    }

    /// Returns the name by which this export is known by.
    pub fn name(&self) -> Cow<'_, str> {
        let c_name = unsafe {
            let raw_name = ffi::WasmEdge_ExportTypeGetExternalName(self.inner.0);
            CStr::from_ptr(raw_name.Buf)
        };
        c_name.to_string_lossy()
    }
}

#[derive(Debug)]
pub(crate) struct InnerExportType(pub(crate) *const ffi::WasmEdge_ExportTypeContext);
unsafe impl Send for InnerExportType {}
unsafe impl Sync for InnerExportType {}

#[cfg(test)]
mod tests {
    use crate::{Config, Loader};
    use std::{
        sync::{Arc, Mutex},
        thread,
    };
    use wasmedge_types::{ExternalInstanceType, Mutability, RefType, ValType};

    #[ignore = "need to update `import.wat`"]
    #[test]
<<<<<<< HEAD
=======
    fn test_module_clone() {
        let path = std::env::current_dir()
            .unwrap()
            .ancestors()
            .nth(2)
            .unwrap()
            .join("examples/wasmedge-sys/data/import.wat");

        let result = Config::create();
        assert!(result.is_ok());
        let mut config = result.unwrap();
        config.bulk_memory_operations(true);
        assert!(config.bulk_memory_operations_enabled());

        // load module from file
        let result = Loader::create(Some(&config));
        assert!(result.is_ok());
        let loader = result.unwrap();
        let result = loader.from_file(path);
        dbg!(&result);
        assert!(result.is_ok());
        let module = result.unwrap();
        assert!(!module.inner.0.is_null());

        // clone module
        let module_clone = module.clone();

        drop(module);
        assert_eq!(std::sync::Arc::strong_count(&module_clone.inner), 1);
        drop(module_clone);
    }

    #[ignore = "need to update `import.wat`"]
    #[test]
>>>>>>> 6be2ef91
    fn test_module_import() {
        let path = std::env::current_dir()
            .unwrap()
            .ancestors()
            .nth(2)
            .unwrap()
            .join("examples/wasmedge-sys/data/import.wat");

        let result = Config::create();
        assert!(result.is_ok());
        let mut config = result.unwrap();
        config.bulk_memory_operations(true);
        assert!(config.bulk_memory_operations_enabled());

        // load module from file
        let result = Loader::create(Some(&config));
        assert!(result.is_ok());
        let loader = result.unwrap();
        let result = loader.from_file(path);
        assert!(result.is_ok());
        let module = result.unwrap();
        assert!(!module.inner.0.is_null());

        // check imports

        assert_eq!(module.count_of_imports(), 14);
        let imports = module.imports();

        // check the ty, name, and module_name functions
        let result = imports[0].ty();
        assert!(result.is_ok());
        let ty = result.unwrap();
        matches!(ty, ExternalInstanceType::Func(_));
        assert_eq!(imports[0].name(), "func-add");
        assert_eq!(imports[0].module_name(), "extern");

        let result = imports[1].ty();
        assert!(result.is_ok());
        matches!(result.unwrap(), ExternalInstanceType::Func(_));
        assert_eq!(imports[1].name(), "func-sub");
        assert_eq!(imports[1].module_name(), "extern");

        let result = imports[2].ty();
        assert!(result.is_ok());
        matches!(result.unwrap(), ExternalInstanceType::Func(_));
        assert_eq!(imports[2].name(), "func-mul");
        assert_eq!(imports[2].module_name(), "extern");

        let result = imports[3].ty();
        assert!(result.is_ok());
        matches!(result.unwrap(), ExternalInstanceType::Func(_));
        assert_eq!(imports[3].name(), "func-div");
        assert_eq!(imports[3].module_name(), "extern");

        let result = imports[4].ty();
        assert!(result.is_ok());
        matches!(result.unwrap(), ExternalInstanceType::Func(_));
        assert_eq!(imports[4].name(), "func-term");
        assert_eq!(imports[4].module_name(), "extern");

        let result = imports[5].ty();
        assert!(result.is_ok());
        matches!(result.unwrap(), ExternalInstanceType::Func(_));
        assert_eq!(imports[5].name(), "func-fail");
        assert_eq!(imports[5].module_name(), "extern");

        let result = imports[6].ty();
        assert!(result.is_ok());
        matches!(result.unwrap(), ExternalInstanceType::Global(_));
        assert_eq!(imports[6].name(), "glob-i32");
        assert_eq!(imports[6].module_name(), "dummy");

        let result = imports[7].ty();
        assert!(result.is_ok());
        matches!(result.unwrap(), ExternalInstanceType::Global(_));
        assert_eq!(imports[7].name(), "glob-i64");
        assert_eq!(imports[7].module_name(), "dummy");

        let result = imports[8].ty();
        assert!(result.is_ok());
        matches!(result.unwrap(), ExternalInstanceType::Global(_));
        assert_eq!(imports[8].name(), "glob-f32");
        assert_eq!(imports[8].module_name(), "dummy");

        let result = imports[9].ty();
        assert!(result.is_ok());
        matches!(result.unwrap(), ExternalInstanceType::Global(_));
        assert_eq!(imports[9].name(), "glob-f64");
        assert_eq!(imports[9].module_name(), "dummy");

        let result = imports[10].ty();
        assert!(result.is_ok());
        matches!(result.unwrap(), ExternalInstanceType::Table(_));
        assert_eq!(imports[10].name(), "tab-func");
        assert_eq!(imports[10].module_name(), "dummy");

        let result = imports[11].ty();
        assert!(result.is_ok());
        matches!(result.unwrap(), ExternalInstanceType::Table(_));
        assert_eq!(imports[11].name(), "tab-ext");
        assert_eq!(imports[11].module_name(), "dummy");

        let result = imports[12].ty();
        assert!(result.is_ok());
        matches!(result.unwrap(), ExternalInstanceType::Memory(_));
        assert_eq!(imports[12].name(), "mem1");
        assert_eq!(imports[12].module_name(), "dummy");

        let result = imports[13].ty();
        assert!(result.is_ok());
        matches!(result.unwrap(), ExternalInstanceType::Memory(_));
        assert_eq!(imports[13].name(), "mem2");
        assert_eq!(imports[13].module_name(), "dummy");

        // check the function_type function
        let result = imports[4].ty();
        assert!(result.is_ok());
        let ty = result.unwrap();
        matches!(ty, ExternalInstanceType::Func(_));
        if let ExternalInstanceType::Func(func_ty) = ty {
            assert_eq!(func_ty.returns_len(), 1);
        }

        // check the table_type function
        let result = imports[11].ty();
        assert!(result.is_ok());
        let ty = result.unwrap();
        matches!(ty, ExternalInstanceType::Table(_));
        if let ExternalInstanceType::Table(table_ty) = ty {
            assert_eq!(table_ty.elem_ty(), RefType::ExternRef);
            assert_eq!(table_ty.minimum(), 10);
            assert_eq!(table_ty.maximum(), Some(30));
        }

        // check the memory_type function
        let result = imports[13].ty();
        assert!(result.is_ok());
        let ty = result.unwrap();
        matches!(ty, ExternalInstanceType::Memory(_));
        if let ExternalInstanceType::Memory(mem_ty) = ty {
            assert_eq!(mem_ty.minimum(), 2);
            assert_eq!(mem_ty.maximum(), None);
        }

        // check the global_type function
        let result = imports[7].ty();
        assert!(result.is_ok());
        let ty = result.unwrap();
        matches!(ty, ExternalInstanceType::Global(_));
        if let ExternalInstanceType::Global(global_ty) = ty {
            assert_eq!(global_ty.value_ty(), ValType::I64);
            assert_eq!(global_ty.mutability(), Mutability::Const);
        }
    }

    #[ignore = "need to update `import.wat`"]
    #[test]
    fn test_module_export() {
        let path = std::env::current_dir()
            .unwrap()
            .ancestors()
            .nth(2)
            .unwrap()
            .join("examples/wasmedge-sys/data/import.wat");

        let result = Config::create();
        assert!(result.is_ok());
        let mut config = result.unwrap();
        config.bulk_memory_operations(true);
        assert!(config.bulk_memory_operations_enabled());

        // load module from file
        let result = Loader::create(Some(&config));
        assert!(result.is_ok());
        let loader = result.unwrap();
        let result = loader.from_file(path);
        assert!(result.is_ok());
        let module = result.unwrap();
        assert!(!module.inner.0.is_null());

        // check exports

        assert_eq!(module.count_of_exports(), 16);
        let exports = module.export();

        // check the ty and name functions
        let result = exports[0].ty();
        assert!(result.is_ok());
        matches!(result.unwrap(), ExternalInstanceType::Func(_));
        assert_eq!(exports[0].name(), "func-1");

        let result = exports[1].ty();
        assert!(result.is_ok());
        matches!(result.unwrap(), ExternalInstanceType::Func(_));
        assert_eq!(exports[1].name(), "func-2");

        let result = exports[2].ty();
        assert!(result.is_ok());
        matches!(result.unwrap(), ExternalInstanceType::Func(_));
        assert_eq!(exports[2].name(), "func-3");

        let result = exports[3].ty();
        assert!(result.is_ok());
        matches!(result.unwrap(), ExternalInstanceType::Func(_));
        assert_eq!(exports[3].name(), "func-4");

        assert_eq!(module.count_of_exports(), 16);

        let result = exports[4].ty();
        assert!(result.is_ok());
        matches!(result.unwrap(), ExternalInstanceType::Func(_));
        assert_eq!(exports[4].name(), "func-add");

        let result = exports[5].ty();
        assert!(result.is_ok());
        matches!(result.unwrap(), ExternalInstanceType::Func(_));
        assert_eq!(exports[5].name(), "func-mul-2");

        let result = exports[6].ty();
        assert!(result.is_ok());
        matches!(result.unwrap(), ExternalInstanceType::Func(_));
        assert_eq!(exports[6].name(), "func-call-indirect");

        let result = exports[7].ty();
        assert!(result.is_ok());
        matches!(result.unwrap(), ExternalInstanceType::Func(_));
        assert_eq!(exports[7].name(), "func-host-add");

        let result = exports[8].ty();
        assert!(result.is_ok());
        matches!(result.unwrap(), ExternalInstanceType::Func(_));
        assert_eq!(exports[8].name(), "func-host-sub");

        let result = exports[9].ty();
        assert!(result.is_ok());
        matches!(result.unwrap(), ExternalInstanceType::Func(_));
        assert_eq!(exports[9].name(), "func-host-mul");

        let result = exports[10].ty();
        assert!(result.is_ok());
        matches!(result.unwrap(), ExternalInstanceType::Func(_));
        assert_eq!(exports[10].name(), "func-host-div");

        let result = exports[11].ty();
        assert!(result.is_ok());
        matches!(result.unwrap(), ExternalInstanceType::Table(_));
        assert_eq!(exports[11].name(), "tab-func");

        let result = exports[12].ty();
        assert!(result.is_ok());
        matches!(result.unwrap(), ExternalInstanceType::Table(_));
        assert_eq!(exports[12].name(), "tab-ext");

        let result = exports[13].ty();
        assert!(result.is_ok());
        matches!(result.unwrap(), ExternalInstanceType::Memory(_));
        assert_eq!(exports[13].name(), "mem");

        let result = exports[14].ty();
        assert!(result.is_ok());
        matches!(result.unwrap(), ExternalInstanceType::Global(_));
        assert_eq!(exports[14].name(), "glob-mut-i32");

        let result = exports[15].ty();
        assert!(result.is_ok());
        matches!(result.unwrap(), ExternalInstanceType::Global(_));
        assert_eq!(exports[15].name(), "glob-const-f32");

        // check the function_type function
        let result = exports[4].ty();
        assert!(result.is_ok());
        let ty = result.unwrap();
        matches!(ty, ExternalInstanceType::Func(_));
        if let ExternalInstanceType::Func(func_ty) = ty {
            assert_eq!(func_ty.args_len(), 2);
            assert_eq!(func_ty.returns_len(), 1);
        }

        // check the table_type function
        let result = exports[12].ty();
        assert!(result.is_ok());
        let ty = result.unwrap();
        matches!(ty, ExternalInstanceType::Table(_));
        if let ExternalInstanceType::Table(table_ty) = ty {
            assert_eq!(table_ty.elem_ty(), RefType::ExternRef);
            assert_eq!(table_ty.minimum(), 10);
            assert_eq!(table_ty.maximum(), None);
        }

        // check the memory_type function
        let result = exports[13].ty();
        assert!(result.is_ok());
        let ty = result.unwrap();
        matches!(ty, ExternalInstanceType::Memory(_));
        if let ExternalInstanceType::Memory(mem_ty) = ty {
            assert_eq!(mem_ty.minimum(), 1);
            assert_eq!(mem_ty.maximum(), Some(3));
        }

        // check the global_type function
        let result = exports[15].ty();
        assert!(result.is_ok());
        let ty = result.unwrap();
        matches!(ty, ExternalInstanceType::Global(_));
        if let ExternalInstanceType::Global(global_ty) = ty {
            assert_eq!(global_ty.value_ty(), ValType::F32);
            assert_eq!(global_ty.mutability(), Mutability::Const);
        }
    }

    #[ignore = "need to update `import.wat`"]
    #[test]
    fn test_module_send() {
        let path = std::env::current_dir()
            .unwrap()
            .ancestors()
            .nth(2)
            .unwrap()
            .join("examples/wasmedge-sys/data/import.wat");

        let result = Config::create();
        assert!(result.is_ok());
        let mut config = result.unwrap();
        config.bulk_memory_operations(true);
        assert!(config.bulk_memory_operations_enabled());

        // load module from file
        let result = Loader::create(Some(&config));
        assert!(result.is_ok());
        let loader = result.unwrap();
        let result = loader.from_file(path);
        assert!(result.is_ok());
        let module = result.unwrap();
        assert!(!module.inner.0.is_null());

        let handle = thread::spawn(move || {
            // check exports

            assert_eq!(module.count_of_exports(), 16);
            let exports = module.export();

            // check the ty and name functions
            let result = exports[0].ty();
            assert!(result.is_ok());
            matches!(result.unwrap(), ExternalInstanceType::Func(_));
            assert_eq!(exports[0].name(), "func-1");

            let result = exports[1].ty();
            assert!(result.is_ok());
            matches!(result.unwrap(), ExternalInstanceType::Func(_));
            assert_eq!(exports[1].name(), "func-2");

            let result = exports[2].ty();
            assert!(result.is_ok());
            matches!(result.unwrap(), ExternalInstanceType::Func(_));
            assert_eq!(exports[2].name(), "func-3");

            let result = exports[3].ty();
            assert!(result.is_ok());
            matches!(result.unwrap(), ExternalInstanceType::Func(_));
            assert_eq!(exports[3].name(), "func-4");

            assert_eq!(module.count_of_exports(), 16);

            let result = exports[4].ty();
            assert!(result.is_ok());
            matches!(result.unwrap(), ExternalInstanceType::Func(_));
            assert_eq!(exports[4].name(), "func-add");

            let result = exports[5].ty();
            assert!(result.is_ok());
            matches!(result.unwrap(), ExternalInstanceType::Func(_));
            assert_eq!(exports[5].name(), "func-mul-2");

            let result = exports[6].ty();
            assert!(result.is_ok());
            matches!(result.unwrap(), ExternalInstanceType::Func(_));
            assert_eq!(exports[6].name(), "func-call-indirect");

            let result = exports[7].ty();
            assert!(result.is_ok());
            matches!(result.unwrap(), ExternalInstanceType::Func(_));
            assert_eq!(exports[7].name(), "func-host-add");

            let result = exports[8].ty();
            assert!(result.is_ok());
            matches!(result.unwrap(), ExternalInstanceType::Func(_));
            assert_eq!(exports[8].name(), "func-host-sub");

            let result = exports[9].ty();
            assert!(result.is_ok());
            matches!(result.unwrap(), ExternalInstanceType::Func(_));
            assert_eq!(exports[9].name(), "func-host-mul");

            let result = exports[10].ty();
            assert!(result.is_ok());
            matches!(result.unwrap(), ExternalInstanceType::Func(_));
            assert_eq!(exports[10].name(), "func-host-div");

            let result = exports[11].ty();
            assert!(result.is_ok());
            matches!(result.unwrap(), ExternalInstanceType::Table(_));
            assert_eq!(exports[11].name(), "tab-func");

            let result = exports[12].ty();
            assert!(result.is_ok());
            matches!(result.unwrap(), ExternalInstanceType::Table(_));
            assert_eq!(exports[12].name(), "tab-ext");

            let result = exports[13].ty();
            assert!(result.is_ok());
            matches!(result.unwrap(), ExternalInstanceType::Memory(_));
            assert_eq!(exports[13].name(), "mem");

            let result = exports[14].ty();
            assert!(result.is_ok());
            matches!(result.unwrap(), ExternalInstanceType::Global(_));
            assert_eq!(exports[14].name(), "glob-mut-i32");

            let result = exports[15].ty();
            assert!(result.is_ok());
            matches!(result.unwrap(), ExternalInstanceType::Global(_));
            assert_eq!(exports[15].name(), "glob-const-f32");

            // check the function_type function
            let result = exports[4].ty();
            assert!(result.is_ok());
            let ty = result.unwrap();
            matches!(ty, ExternalInstanceType::Func(_));
            if let ExternalInstanceType::Func(func_ty) = ty {
                assert_eq!(func_ty.args_len(), 2);
                assert_eq!(func_ty.returns_len(), 1);
            }

            // check the table_type function
            let result = exports[12].ty();
            assert!(result.is_ok());
            let ty = result.unwrap();
            matches!(ty, ExternalInstanceType::Table(_));
            if let ExternalInstanceType::Table(table_ty) = ty {
                assert_eq!(table_ty.elem_ty(), RefType::ExternRef);
                assert_eq!(table_ty.minimum(), 10);
                assert_eq!(table_ty.maximum(), None);
            }

            // check the memory_type function
            let result = exports[13].ty();
            assert!(result.is_ok());
            let ty = result.unwrap();
            matches!(ty, ExternalInstanceType::Memory(_));
            if let ExternalInstanceType::Memory(mem_ty) = ty {
                assert_eq!(mem_ty.minimum(), 1);
                assert_eq!(mem_ty.maximum(), Some(3));
            }

            // check the global_type function
            let result = exports[15].ty();
            assert!(result.is_ok());
            let ty = result.unwrap();
            matches!(ty, ExternalInstanceType::Global(_));
            if let ExternalInstanceType::Global(global_ty) = ty {
                assert_eq!(global_ty.value_ty(), ValType::F32);
                assert_eq!(global_ty.mutability(), Mutability::Const);
            }
        });

        handle.join().unwrap();
    }

    #[ignore = "need to update `import.wat`"]
    #[test]
    fn test_module_sync() {
        let path = std::env::current_dir()
            .unwrap()
            .ancestors()
            .nth(2)
            .unwrap()
            .join("examples/wasmedge-sys/data/import.wat");

        let result = Config::create();
        assert!(result.is_ok());
        let mut config = result.unwrap();
        config.bulk_memory_operations(true);
        assert!(config.bulk_memory_operations_enabled());

        // load module from file
        let result = Loader::create(Some(&config));
        assert!(result.is_ok());
        let loader = result.unwrap();
        let result = loader.from_file(path);
        assert!(result.is_ok());
        let module = Arc::new(Mutex::new(result.unwrap()));

        let module_cloned = Arc::clone(&module);
        let handle = thread::spawn(move || {
            let result = module_cloned.lock();
            assert!(result.is_ok());
            let module = result.unwrap();

            // check exports

            assert_eq!(module.count_of_exports(), 16);
            let exports = module.export();

            // check the ty and name functions
            let result = exports[0].ty();
            assert!(result.is_ok());
            matches!(result.unwrap(), ExternalInstanceType::Func(_));
            assert_eq!(exports[0].name(), "func-1");

            let result = exports[1].ty();
            assert!(result.is_ok());
            matches!(result.unwrap(), ExternalInstanceType::Func(_));
            assert_eq!(exports[1].name(), "func-2");

            let result = exports[2].ty();
            assert!(result.is_ok());
            matches!(result.unwrap(), ExternalInstanceType::Func(_));
            assert_eq!(exports[2].name(), "func-3");

            let result = exports[3].ty();
            assert!(result.is_ok());
            matches!(result.unwrap(), ExternalInstanceType::Func(_));
            assert_eq!(exports[3].name(), "func-4");

            assert_eq!(module.count_of_exports(), 16);

            let result = exports[4].ty();
            assert!(result.is_ok());
            matches!(result.unwrap(), ExternalInstanceType::Func(_));
            assert_eq!(exports[4].name(), "func-add");

            let result = exports[5].ty();
            assert!(result.is_ok());
            matches!(result.unwrap(), ExternalInstanceType::Func(_));
            assert_eq!(exports[5].name(), "func-mul-2");

            let result = exports[6].ty();
            assert!(result.is_ok());
            matches!(result.unwrap(), ExternalInstanceType::Func(_));
            assert_eq!(exports[6].name(), "func-call-indirect");

            let result = exports[7].ty();
            assert!(result.is_ok());
            matches!(result.unwrap(), ExternalInstanceType::Func(_));
            assert_eq!(exports[7].name(), "func-host-add");

            let result = exports[8].ty();
            assert!(result.is_ok());
            matches!(result.unwrap(), ExternalInstanceType::Func(_));
            assert_eq!(exports[8].name(), "func-host-sub");

            let result = exports[9].ty();
            assert!(result.is_ok());
            matches!(result.unwrap(), ExternalInstanceType::Func(_));
            assert_eq!(exports[9].name(), "func-host-mul");

            let result = exports[10].ty();
            assert!(result.is_ok());
            matches!(result.unwrap(), ExternalInstanceType::Func(_));
            assert_eq!(exports[10].name(), "func-host-div");

            let result = exports[11].ty();
            assert!(result.is_ok());
            matches!(result.unwrap(), ExternalInstanceType::Table(_));
            assert_eq!(exports[11].name(), "tab-func");

            let result = exports[12].ty();
            assert!(result.is_ok());
            matches!(result.unwrap(), ExternalInstanceType::Table(_));
            assert_eq!(exports[12].name(), "tab-ext");

            let result = exports[13].ty();
            assert!(result.is_ok());
            matches!(result.unwrap(), ExternalInstanceType::Memory(_));
            assert_eq!(exports[13].name(), "mem");

            let result = exports[14].ty();
            assert!(result.is_ok());
            matches!(result.unwrap(), ExternalInstanceType::Global(_));
            assert_eq!(exports[14].name(), "glob-mut-i32");

            let result = exports[15].ty();
            assert!(result.is_ok());
            let ty = result.unwrap();
            matches!(ty, ExternalInstanceType::Global(_));
            assert_eq!(exports[15].name(), "glob-const-f32");

            // check the function_type function
            let result = exports[4].ty();
            assert!(result.is_ok());
            let ty = result.unwrap();
            matches!(ty, ExternalInstanceType::Func(_));
            if let ExternalInstanceType::Func(func_ty) = ty {
                assert_eq!(func_ty.args_len(), 2);
                assert_eq!(func_ty.returns_len(), 1);
            }

            // check the table_type function
            let result = exports[12].ty();
            assert!(result.is_ok());
            let ty = result.unwrap();
            matches!(ty, ExternalInstanceType::Table(_));
            if let ExternalInstanceType::Table(table_ty) = ty {
                assert_eq!(table_ty.elem_ty(), RefType::ExternRef);
                assert_eq!(table_ty.minimum(), 10);
                assert_eq!(table_ty.maximum(), None);
            }

            // check the memory_type function
            let result = exports[13].ty();
            assert!(result.is_ok());
            let ty = result.unwrap();
            matches!(ty, ExternalInstanceType::Memory(_));
            if let ExternalInstanceType::Memory(mem_ty) = ty {
                assert_eq!(mem_ty.minimum(), 1);
                assert_eq!(mem_ty.maximum(), Some(3));
            }

            // check the global_type function
            let result = exports[15].ty();
            assert!(result.is_ok());
            let ty = result.unwrap();
            matches!(ty, ExternalInstanceType::Global(_));
            if let ExternalInstanceType::Global(global_ty) = ty {
                assert_eq!(global_ty.value_ty(), ValType::F32);
                assert_eq!(global_ty.mutability(), Mutability::Const);
            }
        });

        handle.join().unwrap();
    }
}<|MERGE_RESOLUTION|>--- conflicted
+++ resolved
@@ -403,43 +403,6 @@
 
     #[ignore = "need to update `import.wat`"]
     #[test]
-<<<<<<< HEAD
-=======
-    fn test_module_clone() {
-        let path = std::env::current_dir()
-            .unwrap()
-            .ancestors()
-            .nth(2)
-            .unwrap()
-            .join("examples/wasmedge-sys/data/import.wat");
-
-        let result = Config::create();
-        assert!(result.is_ok());
-        let mut config = result.unwrap();
-        config.bulk_memory_operations(true);
-        assert!(config.bulk_memory_operations_enabled());
-
-        // load module from file
-        let result = Loader::create(Some(&config));
-        assert!(result.is_ok());
-        let loader = result.unwrap();
-        let result = loader.from_file(path);
-        dbg!(&result);
-        assert!(result.is_ok());
-        let module = result.unwrap();
-        assert!(!module.inner.0.is_null());
-
-        // clone module
-        let module_clone = module.clone();
-
-        drop(module);
-        assert_eq!(std::sync::Arc::strong_count(&module_clone.inner), 1);
-        drop(module_clone);
-    }
-
-    #[ignore = "need to update `import.wat`"]
-    #[test]
->>>>>>> 6be2ef91
     fn test_module_import() {
         let path = std::env::current_dir()
             .unwrap()
