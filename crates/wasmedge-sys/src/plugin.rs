//! Defines PluginManager and Plugin structs.

use super::ffi;
use crate::{
    instance::module::InnerInstance, types::WasmEdgeString, utils, Instance, WasmEdgeResult,
};
<<<<<<< HEAD

use std::ffi::CString;
use wasmedge_types::error::{PluginError, WasmEdgeError};
=======
use parking_lot::Mutex;
use std::{
    ffi::{c_void, CString},
    sync::Arc,
};
use wasmedge_types::error::{InstanceError, PluginError, WasmEdgeError};
>>>>>>> 373221d9

/// Defines the APIs for loading plugins and check the basic information of the loaded plugins.
#[derive(Debug)]
pub struct PluginManager {}
impl PluginManager {
    /// Load plugins from the default path. The default plugin path could be one of the following:
    ///
    /// * The environment variable "WASMEDGE_PLUGIN_PATH".
    ///   
    /// * The `../plugin/` directory related to the WasmEdge installation path.
    ///
    /// * The `wasmedge/` directory under the library path if the WasmEdge is installed under the "/usr".
    pub fn load_plugins_from_default_paths() {
        unsafe { ffi::WasmEdge_PluginLoadWithDefaultPaths() }
    }

    /// Load a single or multiple plugins from a given path.
    ///
    /// * If the path is pointing at a file , then it indicates that a single plugin will be loaded from the file.
    ///
    /// * If the path is pointing at a directory, then the method will load plugins from the files in the directory.
    ///
    /// # Argument
    ///
    /// * `param` - A path to a plugin file or a directory holding plugin files.
    ///
    /// # Error
    ///
    /// * If the path contains invalid characters, then an [WasmEdgeError::FoundNulByte](wasmedge_types::error::WasmEdgeError::FoundNulByte) error is returned.
    pub fn load_plugins(path: impl AsRef<std::path::Path>) -> WasmEdgeResult<()> {
        let c_path = utils::path_to_cstring(path.as_ref())?;
        unsafe { ffi::WasmEdge_PluginLoadFromPath(c_path.as_ptr()) }

        Ok(())
    }

    #[cfg(feature = "wasi_nn")]
    #[cfg_attr(docsrs, doc(cfg(feature = "wasi_nn")))]
    pub fn nn_preload(preloads: Vec<&str>) {
        let c_args: Vec<CString> = preloads
            .iter()
            .map(|&x| std::ffi::CString::new(x).unwrap())
            .collect();
        let c_strs: Vec<*const i8> = c_args.iter().map(|x| x.as_ptr()).collect();
        let len = c_strs.len() as u32;
        unsafe { ffi::WasmEdge_PluginInitWASINN(c_strs.as_ptr(), len) }
    }

    /// Returns the count of loaded plugins.
    pub fn count() -> u32 {
        unsafe { ffi::WasmEdge_PluginListPluginsLength() }
    }

    /// Returns the names of all loaded plugins.
    pub fn names() -> Vec<String> {
        let count = Self::count();
        let mut names = Vec::with_capacity(count as usize);

        unsafe {
            ffi::WasmEdge_PluginListPlugins(names.as_mut_ptr(), count);
            names.set_len(count as usize);
        };

        names.into_iter().map(|x| x.into()).collect::<Vec<String>>()
    }

    /// Returns the target plugin by its name.
    ///
    /// # Argument
    ///
    /// * `name` - The name of the target plugin.
    ///
    /// # Error
    ///
    /// If not found the plugin, then return [PluginError::NotFound](wasmedge_types::error::PluginError::NotFound) error.
    pub fn find(name: impl AsRef<str>) -> WasmEdgeResult<Plugin> {
        let plugin_name: WasmEdgeString = name.as_ref().into();

        let ctx = unsafe { ffi::WasmEdge_PluginFind(plugin_name.as_raw()) };

        match ctx.is_null() {
            true => Err(Box::new(WasmEdgeError::Plugin(PluginError::NotFound(
                name.as_ref().into(),
            )))),
            false => Ok(Plugin {
                inner: InnerPlugin(ctx as *mut _),
            }),
        }
    }

    pub fn create_plugin_instance(
        pname: impl AsRef<str>,
        mname: impl AsRef<str>,
    ) -> WasmEdgeResult<Instance> {
        let plugin = Self::find(pname.as_ref())?;
        plugin.mod_instance(mname.as_ref())
    }

    /// Initializes the `wasmedge_process` plugin module instance with the parameters.
    ///
    /// # Arguments
    ///
    /// * `allowed_cmds` - A white list of commands.
    ///
    /// * `allowed` - Determines if wasmedge_process is allowed to execute all commands on the white list.
    #[cfg(all(
        target_os = "linux",
        feature = "wasmedge_process",
        not(feature = "static")
    ))]
    #[cfg_attr(
        docsrs,
        doc(cfg(all(
            target_os = "linux",
            feature = "wasmedge_process",
            not(feature = "static")
        )))
    )]
    pub fn init_wasmedge_process(allowed_cmds: Option<Vec<&str>>, allowed: bool) {
        // parse cmds
        let cstr_cmds: Vec<_> = match allowed_cmds {
            Some(cmds) => cmds
                .iter()
                .map(|&x| std::ffi::CString::new(x).unwrap())
                .collect(),
            None => vec![],
        };
        let mut p_cmds: Vec<_> = cstr_cmds.iter().map(|x| x.as_ptr()).collect();
        let p_cmds_len = p_cmds.len();
        p_cmds.push(std::ptr::null());

        unsafe {
            ffi::WasmEdge_ModuleInstanceInitWasmEdgeProcess(
                p_cmds.as_ptr(),
                p_cmds_len as u32,
                allowed,
            )
        }
    }
}

/// Represents a loaded plugin. It provides the APIs for accessing the plugin.
#[derive(Debug, Clone, Copy)]
pub struct Plugin {
    pub(crate) inner: InnerPlugin,
}
impl Plugin {
    /// Returns the name of this plugin.
    pub fn name(&self) -> String {
        let name = unsafe { ffi::WasmEdge_PluginGetPluginName(self.inner.0) };
        name.into()
    }

    /// Returns the count of the module instances in this plugin.
    pub fn mod_count(&self) -> u32 {
        unsafe { ffi::WasmEdge_PluginListModuleLength(self.inner.0) }
    }

    /// Returns the names of all module instances in this plugin.
    pub fn mod_names(&self) -> Vec<String> {
        let count = self.mod_count();
        let mut names = Vec::with_capacity(count as usize);

        unsafe {
            ffi::WasmEdge_PluginListModule(self.inner.0, names.as_mut_ptr(), count);
            names.set_len(count as usize);
        }

        names.into_iter().map(|x| x.into()).collect::<Vec<String>>()
    }

    /// Returns a plugin module instance that is generated from the module with the given name in this plugin.
    ///
    /// # Argument
    ///
    /// * `name` - The name of the target module.
    ///
    /// # Error
    ///
    /// If failed to return the plugin module instance, then return [PluginError::Create](wasmedge_types::error::PluginError::Create) error.
    pub fn mod_instance(&self, name: impl AsRef<str>) -> WasmEdgeResult<Instance> {
        let mod_name: WasmEdgeString = name.as_ref().into();

        let ctx = unsafe { ffi::WasmEdge_PluginCreateModule(self.inner.0, mod_name.as_raw()) };

        match ctx.is_null() {
            true => Err(Box::new(WasmEdgeError::Plugin(PluginError::Create(
                name.as_ref().into(),
            )))),
            false => Ok(Instance {
                inner: InnerInstance(ctx),
            }),
        }
    }

    /// # Safety
    ///
    /// The lifetime of the returned pointer must not exceed that of the object itself.
    pub unsafe fn as_ptr(&self) -> *const ffi::WasmEdge_PluginContext {
        self.inner.0 as *const _
    }
}

#[derive(Debug, Clone, Copy)]
pub(crate) struct InnerPlugin(pub(crate) *mut ffi::WasmEdge_PluginContext);
unsafe impl Send for InnerPlugin {}
unsafe impl Sync for InnerPlugin {}

/// Defines the type of the program options.
#[derive(Debug, Clone, Copy, PartialEq, Eq)]
pub enum ProgramOptionType {
    None = 0,
    Toggle = 1,
    I8 = 2,
    I16 = 3,
    I32 = 4,
    I64 = 5,
    U8 = 6,
    U16 = 7,
    U32 = 8,
    U64 = 9,
    F32 = 10,
    F64 = 11,
    String = 12,
}
impl From<ffi::WasmEdge_ProgramOptionType> for ProgramOptionType {
    fn from(ty: ffi::WasmEdge_ProgramOptionType) -> Self {
        match ty {
            ffi::WasmEdge_ProgramOptionType_None => ProgramOptionType::None,
            ffi::WasmEdge_ProgramOptionType_Toggle => ProgramOptionType::Toggle,
            ffi::WasmEdge_ProgramOptionType_Int8 => ProgramOptionType::I8,
            ffi::WasmEdge_ProgramOptionType_Int16 => ProgramOptionType::I16,
            ffi::WasmEdge_ProgramOptionType_Int32 => ProgramOptionType::I32,
            ffi::WasmEdge_ProgramOptionType_Int64 => ProgramOptionType::I64,
            ffi::WasmEdge_ProgramOptionType_UInt8 => ProgramOptionType::U8,
            ffi::WasmEdge_ProgramOptionType_UInt16 => ProgramOptionType::U16,
            ffi::WasmEdge_ProgramOptionType_UInt32 => ProgramOptionType::U32,
            ffi::WasmEdge_ProgramOptionType_UInt64 => ProgramOptionType::U64,
            ffi::WasmEdge_ProgramOptionType_Float => ProgramOptionType::F32,
            ffi::WasmEdge_ProgramOptionType_Double => ProgramOptionType::F64,
            ffi::WasmEdge_ProgramOptionType_String => ProgramOptionType::String,
            _ => {
                panic!("[wasmedge-sys] Unsupported ffi::WasmEdge_ProgramOptionType value: {ty}");
            }
        }
    }
}
impl From<ProgramOptionType> for ffi::WasmEdge_ProgramOptionType {
    fn from(value: ProgramOptionType) -> Self {
        match value {
            ProgramOptionType::None => ffi::WasmEdge_ProgramOptionType_None,
            ProgramOptionType::Toggle => ffi::WasmEdge_ProgramOptionType_Toggle,
            ProgramOptionType::I8 => ffi::WasmEdge_ProgramOptionType_Int8,
            ProgramOptionType::I16 => ffi::WasmEdge_ProgramOptionType_Int16,
            ProgramOptionType::I32 => ffi::WasmEdge_ProgramOptionType_Int32,
            ProgramOptionType::I64 => ffi::WasmEdge_ProgramOptionType_Int64,
            ProgramOptionType::U8 => ffi::WasmEdge_ProgramOptionType_UInt8,
            ProgramOptionType::U16 => ffi::WasmEdge_ProgramOptionType_UInt16,
            ProgramOptionType::U32 => ffi::WasmEdge_ProgramOptionType_UInt32,
            ProgramOptionType::U64 => ffi::WasmEdge_ProgramOptionType_UInt64,
            ProgramOptionType::F32 => ffi::WasmEdge_ProgramOptionType_Float,
            ProgramOptionType::F64 => ffi::WasmEdge_ProgramOptionType_Double,
            ProgramOptionType::String => ffi::WasmEdge_ProgramOptionType_String,
        }
    }
}

/// Defines the program option for plugins.
#[derive(Debug)]
pub struct ProgramOption {
    name: CString,
    desc: CString,
    pub inner: ffi::WasmEdge_ProgramOption,
}
impl ProgramOption {
    /// Creates a new program option.
    pub fn create(
        name: impl AsRef<str>,
        desc: impl AsRef<str>,
        ty: ProgramOptionType,
    ) -> WasmEdgeResult<Self> {
        let name = std::ffi::CString::new(name.as_ref()).map_err(WasmEdgeError::FoundNulByte)?;

        let desc = std::ffi::CString::new(desc.as_ref()).map_err(WasmEdgeError::FoundNulByte)?;

        let mut po = Self {
            name,
            desc,
            inner: ffi::WasmEdge_ProgramOption {
                Name: std::ptr::null(),
                Description: std::ptr::null(),
                Type: ty.into(),
                Storage: std::ptr::null_mut(),
                DefaultValue: std::ptr::null(),
            },
        };
        po.inner.Name = po.name.as_ptr();
        po.inner.Description = po.desc.as_ptr();

        Ok(po)
    }
}
unsafe impl Send for ProgramOption {}
unsafe impl Sync for ProgramOption {}

/// Defines the module descriptor for plugins.
#[derive(Debug)]
pub struct ModuleDescriptor {
    name: CString,
    desc: CString,
    create: Option<ModuleInstanceCreateFn>,
    inner: ffi::WasmEdge_ModuleDescriptor,
}
impl ModuleDescriptor {
    /// Creates a new module descriptor.
    pub fn create(
        name: impl AsRef<str>,
        desc: impl AsRef<str>,
        f: Option<ModuleInstanceCreateFn>,
    ) -> WasmEdgeResult<Self> {
        // module name
        let name = std::ffi::CString::new(name.as_ref()).map_err(WasmEdgeError::FoundNulByte)?;

        // module description
        let desc = std::ffi::CString::new(desc.as_ref()).map_err(WasmEdgeError::FoundNulByte)?;

        let mut md = Self {
            name,
            desc,
            create: f,
            inner: ffi::WasmEdge_ModuleDescriptor {
                Name: std::ptr::null(),
                Description: std::ptr::null(),
                Create: None,
            },
        };
        md.inner.Name = md.name.as_ptr();
        md.inner.Description = md.desc.as_ptr();
        md.inner.Create = md.create;

        Ok(md)
    }

    /// Returns the raw pointer to the inner `WasmEdge_ModuleDescriptor`.
    #[cfg(feature = "ffi")]
    #[cfg_attr(docsrs, doc(cfg(feature = "ffi")))]
    pub fn as_raw_ptr(&self) -> *const ffi::WasmEdge_ModuleDescriptor {
        &self.inner
    }
}

/// Defines the type of the function that creates a module instance for a plugin.
pub type ModuleInstanceCreateFn = unsafe extern "C" fn(
    arg1: *const ffi::WasmEdge_ModuleDescriptor,
) -> *mut ffi::WasmEdge_ModuleInstanceContext;

/// Defines the version of a plugin.
#[derive(Debug)]
pub struct PluginVersion {
    pub major: u32,
    pub minor: u32,
    pub patch: u32,
    pub build: u32,
}
impl PluginVersion {
    /// Creates a new plugin version.
    pub fn create(major: u32, minor: u32, patch: u32, build: u32) -> Self {
        Self {
            major,
            minor,
            patch,
            build,
        }
    }
}
impl From<PluginVersion> for ffi::WasmEdge_PluginVersionData {
    fn from(value: PluginVersion) -> Self {
        Self {
            Major: value.major,
            Minor: value.minor,
            Patch: value.patch,
            Build: value.build,
        }
    }
}

/// Represents Plugin descriptor for plugins.
#[derive(Debug)]
pub struct PluginDescriptor {
    name: CString,
    desc: CString,
    module_descriptors_name_desc: Vec<(CString, CString)>,
    module_descriptors: Vec<ffi::WasmEdge_ModuleDescriptor>,
    program_options_name_desc: Vec<(CString, CString)>,
    program_options: Vec<ffi::WasmEdge_ProgramOption>,
    inner: ffi::WasmEdge_PluginDescriptor,
}
impl PluginDescriptor {
    pub fn create(
        name: impl AsRef<str>,
        desc: impl AsRef<str>,
        version: PluginVersion,
    ) -> WasmEdgeResult<Self> {
        // plugin name
        let name = std::ffi::CString::new(name.as_ref()).map_err(WasmEdgeError::FoundNulByte)?;

        // plugin description
        let desc = std::ffi::CString::new(desc.as_ref()).map_err(WasmEdgeError::FoundNulByte)?;

        let mut pd = Self {
            name,
            desc,
            module_descriptors_name_desc: Vec::new(),
            module_descriptors: Vec::new(),
            program_options_name_desc: Vec::new(),
            program_options: Vec::new(),
            inner: ffi::WasmEdge_PluginDescriptor {
                Name: std::ptr::null(),
                Description: std::ptr::null(),
                APIVersion: ffi::WasmEdge_Plugin_CurrentAPIVersion,
                Version: version.into(),
                ModuleCount: 0,
                ModuleDescriptions: std::ptr::null_mut(),
                ProgramOptionCount: 0,
                ProgramOptions: std::ptr::null_mut(),
            },
        };
        pd.inner.Name = pd.name.as_ptr();
        pd.inner.Description = pd.desc.as_ptr();

        Ok(pd)
    }

    pub fn add_module_descriptor(
        mut self,
        name: impl AsRef<str>,
        desc: impl AsRef<str>,
        f: Option<ModuleInstanceCreateFn>,
    ) -> WasmEdgeResult<Self> {
        // module name
        let name = std::ffi::CString::new(name.as_ref()).map_err(WasmEdgeError::FoundNulByte)?;

        // module description
        let desc = std::ffi::CString::new(desc.as_ref()).map_err(WasmEdgeError::FoundNulByte)?;

        self.module_descriptors
            .push(ffi::WasmEdge_ModuleDescriptor {
                Name: name.as_ptr(),
                Description: desc.as_ptr(),
                Create: f,
            });
        self.module_descriptors_name_desc.push((name, desc));

        self.inner.ModuleCount = self.module_descriptors.len() as u32;
        self.inner.ModuleDescriptions = self.module_descriptors.as_mut_ptr();

        Ok(self)
    }

    pub fn add_program_option(
        mut self,
        name: impl AsRef<str>,
        desc: impl AsRef<str>,
        ty: ProgramOptionType,
    ) -> WasmEdgeResult<Self> {
        let name = std::ffi::CString::new(name.as_ref()).map_err(WasmEdgeError::FoundNulByte)?;

        let desc = std::ffi::CString::new(desc.as_ref()).map_err(WasmEdgeError::FoundNulByte)?;

        self.program_options.push(ffi::WasmEdge_ProgramOption {
            Name: name.as_ptr(),
            Description: desc.as_ptr(),
            Type: ty.into(),
            Storage: std::ptr::null_mut(),
            DefaultValue: std::ptr::null(),
        });
        self.program_options_name_desc.push((name, desc));

        self.inner.ProgramOptionCount = self.program_options.len() as u32;
        self.inner.ProgramOptions = self.program_options.as_mut_ptr();

        Ok(self)
    }

    /// Returns the raw pointer to the inner `WasmEdge_PluginDescriptor`.
    #[cfg(feature = "ffi")]
    #[cfg_attr(docsrs, doc(cfg(feature = "ffi")))]
    pub fn as_raw_ptr(&self) -> *const ffi::WasmEdge_PluginDescriptor {
        &self.inner
    }
}

/// Represents a Plugin module instance.
pub type PluginModule = Instance;

#[cfg(test)]
mod tests {

    #[cfg(all(
        target_os = "linux",
        feature = "wasmedge_process",
        not(feature = "static")
    ))]
    #[test]
    #[ignore]
    fn test_plugin_wasmedge_process() {
        use super::*;

        PluginManager::load_plugins_from_default_paths();
        assert!(PluginManager::count() >= 1);
        assert!(PluginManager::names()
            .iter()
            .any(|x| x == "wasmedge_process"));

        // get `wasmedge_process` plugin
        let result = PluginManager::find("wasmedge_process");
        assert!(result.is_ok());
        let plugin = result.unwrap();
        assert_eq!(plugin.name(), "wasmedge_process");
        assert_eq!(plugin.mod_count(), 1);
        assert!(plugin.mod_names().iter().any(|x| x == "wasmedge_process"));

        // get module instance from plugin
        let result = plugin.mod_instance("wasmedge_process");
        assert!(result.is_ok());
        let instance = result.unwrap();

        assert_eq!(instance.name().unwrap(), "wasmedge_process");
        assert_eq!(instance.func_len(), 11);
        assert_eq!(
            instance.func_names().unwrap(),
            [
                "wasmedge_process_add_arg",
                "wasmedge_process_add_env",
                "wasmedge_process_add_stdin",
                "wasmedge_process_get_exit_code",
                "wasmedge_process_get_stderr",
                "wasmedge_process_get_stderr_len",
                "wasmedge_process_get_stdout",
                "wasmedge_process_get_stdout_len",
                "wasmedge_process_run",
                "wasmedge_process_set_prog_name",
                "wasmedge_process_set_timeout",
            ]
        );
        assert_eq!(instance.mem_len(), 0);
        assert_eq!(instance.table_len(), 0);
        assert_eq!(instance.global_len(), 0);
    }

    #[cfg(all(target_os = "linux", feature = "wasi_crypto", not(feature = "static")))]
    #[test]
    fn test_plugin_wasi_crypto() {
        use super::*;

        PluginManager::load_plugins_from_default_paths();
        assert!(PluginManager::count() >= 1);
        assert!(
            PluginManager::names().iter().any(|x| x == "wasi_crypto"),
            "Not found the `wasi_crypto` plugin"
        );

        // get `wasmedge_process` plugin
        let result = PluginManager::find("wasi_crypto");
        assert!(result.is_some());
        let plugin = result.unwrap();
        assert_eq!(plugin.name(), "wasi_crypto");
        assert_eq!(plugin.mod_count(), 5);
        assert_eq!(
            plugin.mod_names(),
            [
                "wasi_crypto_asymmetric_common",
                "wasi_crypto_common",
                "wasi_crypto_kx",
                "wasi_crypto_signatures",
                "wasi_crypto_symmetric",
            ]
        );

        // get `wasi_crypto_asymmetric_common` module instance from plugin
        {
            let result = plugin.mod_instance("wasi_crypto_asymmetric_common");
            assert!(result.is_some());
            let instance = result.unwrap();
            assert_eq!(
                instance.name().unwrap(),
                "wasi_ephemeral_crypto_asymmetric_common"
            );
            assert_eq!(instance.func_len(), 20);
            assert_eq!(
                instance.func_names().unwrap(),
                [
                    "keypair_close",
                    "keypair_export",
                    "keypair_from_id",
                    "keypair_from_pk_and_sk",
                    "keypair_generate",
                    "keypair_generate_managed",
                    "keypair_id",
                    "keypair_import",
                    "keypair_publickey",
                    "keypair_replace_managed",
                    "keypair_secretkey",
                    "keypair_store_managed",
                    "publickey_close",
                    "publickey_export",
                    "publickey_from_secretkey",
                    "publickey_import",
                    "publickey_verify",
                    "secretkey_close",
                    "secretkey_export",
                    "secretkey_import",
                ],
            );
        }

        // get `wasi_crypto_common` module instance from plugin
        {
            let result = plugin.mod_instance("wasi_crypto_common");
            assert!(result.is_some());
            let instance = result.unwrap();
            assert_eq!(instance.name().unwrap(), "wasi_ephemeral_crypto_common");
            assert_eq!(instance.func_len(), 10);
            assert_eq!(
                instance.func_names().unwrap(),
                [
                    "array_output_len",
                    "array_output_pull",
                    "options_close",
                    "options_open",
                    "options_set",
                    "options_set_guest_buffer",
                    "options_set_u64",
                    "secrets_manager_close",
                    "secrets_manager_invalidate",
                    "secrets_manager_open",
                ],
            );
        }

        // get `wasi_crypto_kx` module instance from plugin
        {
            let result = plugin.mod_instance("wasi_crypto_kx");
            assert!(result.is_some());
            let instance = result.unwrap();
            assert_eq!(instance.name().unwrap(), "wasi_ephemeral_crypto_kx");
            assert_eq!(instance.func_len(), 3);
            assert_eq!(
                instance.func_names().unwrap(),
                ["kx_decapsulate", "kx_dh", "kx_encapsulate",],
            );
        }

        // get `wasi_crypto_signatures` module instance from plugin
        {
            let result = plugin.mod_instance("wasi_crypto_signatures");
            assert!(result.is_some());
            let instance = result.unwrap();
            assert_eq!(instance.name().unwrap(), "wasi_ephemeral_crypto_signatures");
            assert_eq!(instance.func_len(), 11);
            assert_eq!(
                instance.func_names().unwrap(),
                [
                    "signature_close",
                    "signature_export",
                    "signature_import",
                    "signature_state_close",
                    "signature_state_open",
                    "signature_state_sign",
                    "signature_state_update",
                    "signature_verification_state_close",
                    "signature_verification_state_open",
                    "signature_verification_state_update",
                    "signature_verification_state_verify",
                ],
            );
        }

        // get `wasi_crypto_symmetric` module instance from plugin
        {
            let result = plugin.mod_instance("wasi_crypto_symmetric");
            assert!(result.is_some());
            let instance = result.unwrap();
            assert_eq!(instance.name().unwrap(), "wasi_ephemeral_crypto_symmetric");
            assert_eq!(instance.func_len(), 28);
            assert_eq!(
                instance.func_names().unwrap(),
                [
                    "symmetric_key_close",
                    "symmetric_key_export",
                    "symmetric_key_from_id",
                    "symmetric_key_generate",
                    "symmetric_key_generate_managed",
                    "symmetric_key_id",
                    "symmetric_key_import",
                    "symmetric_key_replace_managed",
                    "symmetric_key_store_managed",
                    "symmetric_state_absorb",
                    "symmetric_state_clone",
                    "symmetric_state_close",
                    "symmetric_state_decrypt",
                    "symmetric_state_decrypt_detached",
                    "symmetric_state_encrypt",
                    "symmetric_state_encrypt_detached",
                    "symmetric_state_max_tag_len",
                    "symmetric_state_open",
                    "symmetric_state_options_get",
                    "symmetric_state_options_get_u64",
                    "symmetric_state_ratchet",
                    "symmetric_state_squeeze",
                    "symmetric_state_squeeze_key",
                    "symmetric_state_squeeze_tag",
                    "symmetric_tag_close",
                    "symmetric_tag_len",
                    "symmetric_tag_pull",
                    "symmetric_tag_verify",
                ],
            );
        }
    }
}<|MERGE_RESOLUTION|>--- conflicted
+++ resolved
@@ -4,18 +4,9 @@
 use crate::{
     instance::module::InnerInstance, types::WasmEdgeString, utils, Instance, WasmEdgeResult,
 };
-<<<<<<< HEAD
 
 use std::ffi::CString;
 use wasmedge_types::error::{PluginError, WasmEdgeError};
-=======
-use parking_lot::Mutex;
-use std::{
-    ffi::{c_void, CString},
-    sync::Arc,
-};
-use wasmedge_types::error::{InstanceError, PluginError, WasmEdgeError};
->>>>>>> 373221d9
 
 /// Defines the APIs for loading plugins and check the basic information of the loaded plugins.
 #[derive(Debug)]
